--- conflicted
+++ resolved
@@ -9,11 +9,7 @@
 jupytext==v1.10.3   # Used in precommit hooks
 numpy
 scipy
-<<<<<<< HEAD
-#torch>=1.7
-=======
-torch>=1.8
->>>>>>> 7d66f362
+torch>=1.7
 pytorch-lightning
 # Doesn't support OrderedDict yet
 #typing-extensions
