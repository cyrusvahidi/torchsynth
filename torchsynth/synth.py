--- conflicted
+++ resolved
@@ -149,11 +149,10 @@
         return OrderedDict(parameters)
 
     def set_parameters(
-<<<<<<< HEAD
-        self, params: Dict[Tuple, T], freeze: Optional[bool] = False, range0to1=False
-=======
-        self, params: Dict[Tuple[str, str], T], freeze: Optional[bool] = False
->>>>>>> 78313d3c
+        self,
+        params: Dict[Tuple[str, str], T],
+        freeze: Optional[bool] = False,
+        range0to1=False,
     ):
         """
         Set various :class:`~torchsynth.parameter.ModuleParameter` for this synth.
