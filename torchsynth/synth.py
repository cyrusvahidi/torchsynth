import sys
from collections import OrderedDict
from typing import Any, Dict, List, Optional, Tuple

if sys.version_info.major == 3 and sys.version_info.minor >= 8:
    from typing import OrderedDict as OrderedDictType
else:
    # pypi version typing_extensions doesn't yet supports OrderedDict (only master)
    # from typing_extensions import OrderedDict as OrderedDictType
    from typing import Dict as OrderedDictType

import torch
import torch.tensor as tensor
from pytorch_lightning.core.lightning import LightningModule
from torch import Tensor as T

from torchsynth.config import SynthConfig
from torchsynth.module import (
    ADSR,
    LFO,
    VCA,
    AudioMixer,
    ControlRateUpsample,
    ControlRateVCA,
    ModulationMixer,
    MonophonicKeyboard,
    Noise,
    SineVCO,
    SquareSawVCO,
    SynthModule,
)
from torchsynth.parameter import ModuleParameter
from torchsynth.signal import Signal


class AbstractSynth(LightningModule):
    """
    Base class for synthesizers that combine one or more SynthModules
    to create a full synth architecture.

    Args:
        sample_rate (int): sample rate to run this synth at
        buffer_size (int): number of samples expected at output of child modules
    """

    def __init__(self, synthconfig: Optional[SynthConfig] = None, *args, **kwargs):
        super().__init__(*args, **kwargs)
        if synthconfig:
            self.synthconfig = synthconfig
        else:
            # Use the default
            self.synthconfig = SynthConfig()

    @property
    def batch_size(self) -> T:
        assert self.synthconfig.batch_size.ndim == 0
        return self.synthconfig.batch_size

    @property
    def sample_rate(self) -> T:
        assert self.synthconfig.sample_rate.ndim == 0
        return self.synthconfig.sample_rate

    @property
    def buffer_size(self) -> T:
        assert self.synthconfig.buffer_size.ndim == 0
        return self.synthconfig.buffer_size

    @property
    def buffer_size_seconds(self) -> T:
        assert self.synthconfig.buffer_size_seconds.ndim == 0
        return self.synthconfig.buffer_size_seconds

    def add_synth_modules(
        self, modules: List[Tuple[str, SynthModule, Optional[Dict[str, Any]]]]
    ):
        """
        Add a set of named children TorchSynthModules to this synth. Registers them
        with the torch nn.Module so that all parameters are recognized.

        Args:
            modules List[Tuple[str, SynthModule, Optional[Dict[str, Any]]]]: A list of
                SynthModule classes with their names and any parameters to pass to
                their constructor.
        """

        for module_tuple in modules:
            if len(module_tuple) == 3:
                name, module, params = module_tuple
            else:
                name, module = module_tuple
                params = {}

            if not issubclass(module, SynthModule):
                raise TypeError(f"{module} is not a SynthModule")

            self.add_module(
                name, module(self.synthconfig, device=self.device, **params)
            )

    def get_parameters(
        self, include_frozen: bool = False
    ) -> OrderedDictType[Tuple[str, str], ModuleParameter]:
        """
        Returns a dictionary of ModuleParameters for this synth keyed
        on a tuple of the SynthModule name and the parameter name
        """
        parameters = []

        # Each parameter in this synth will have a unique combination of module name
        # and parameter name -- create a dictionary keyed on that.
        for module_name, module in sorted(self.named_modules()):
            # Make sure this is a SynthModule, b/c we are using ParameterDict
            # and ParameterDict is a module, we get those returned as well
            # TODO: see https://github.com/turian/torchsynth/issues/213
            if isinstance(module, SynthModule):
                for parameter in module.parameters():
                    if include_frozen or not ModuleParameter.is_parameter_frozen(
                        parameter
                    ):
                        parameters.append(
                            ((module_name, parameter.parameter_name), parameter)
                        )

        return OrderedDict(parameters)

    def set_parameters(self, params: Dict[Tuple, T], freeze: Optional[bool] = False):
        """
        Set parameters for synth by passing in a dictionary of modules and parameters.
        Can optionally freeze a parameter at this value to prevent further updates.
        """
        for (module_name, param_name), value in params.items():
            module = getattr(self, module_name)
            module.set_parameter(param_name, value.to(self.device))
            # Freeze this parameter at this value now if freeze is True
            if freeze:
                module.get_parameter(param_name).frozen = True

    def set_frozen_parameters(self, params: Dict[Tuple, float]):
        """
        Sets specific parameters within this Synth. All params within the batch
        will be set to the same value and frozen to prevent further updates.
        """
        params = {
            key: tensor([value] * self.batch_size, device=self.device)
            for key, value in params.items()
        }
        self.set_parameters(params, freeze=True)

    def freeze_parameters(self, params: List[Tuple]):
        """
        Freeze a set of parameters by passing in a tuple of the module and param name
        """
        for module_name, param_name in params:
            module = getattr(self, module_name)
            module.get_parameter(param_name).frozen = True

    def unfreeze_all_parameters(self):
        """
        Unfreeze all parameters in this synth
        """
        for param in self.parameters():
            if isinstance(param, ModuleParameter):
                param.frozen = False

    def _forward(self, *args: Any, **kwargs: Any) -> Signal:  # pragma: no cover
        """
        Each AbstractSynth should override this.
        """
        raise NotImplementedError("Derived classes must override this method")

    def forward(
        self, batch_idx: Optional[int] = None, *args: Any, **kwargs: Any
    ) -> Signal:  # pragma: no cover
        """
        Each AbstractSynth should override this.

        Args:
            batch_idx (Optional[int])   - If provided, we set the parameters of this
                                    synth for reproducibility, in a deterministic
                                    random way. If None (default), we just use
                                    the current module parameter settings.
        """
<<<<<<< HEAD
        assert batch_idx or not self.synthconfig.reproducible
        if self.synthconfig.no_grad:
            with torch.no_grad():
                if batch_idx is not None:
                    self.randomize(seed=batch_idx)
                return self._forward(*args, **kwargs)
        else:
            if batch_idx is not None:
                self.randomize(seed=batch_idx)
            return self._forward(*args, **kwargs)
=======
        if batch_idx is not None:
            self.randomize(seed=batch_idx)
        else:
            assert not self.synthconfig.reproducible
        return self._forward(*args, **kwargs)
>>>>>>> 066ce668

    def test_step(self, batch, batch_idx):
        """
        This is boilerplate for lightning -- this is required by lightning Trainer
        when calling test, which we use to forward Synths on multi-gpu platforms
        """
        return 0.0

    @property
    def hyperparameters(self) -> OrderedDictType[Tuple[str, str, str], Any]:
        """
        Returns a dictionary of curve and symmetry hyperparameter values keyed
        on a tuple of the module name, parameter name, and hyperparameter name
        """
        hparams = []
        for (module_name, parameter_name), parameter in self.get_parameters().items():
            hparams.append(
                (
                    (module_name, parameter_name, "curve"),
                    parameter.parameter_range.curve,
                )
            )
            hparams.append(
                (
                    (module_name, parameter_name, "symmetric"),
                    parameter.parameter_range.symmetric,
                )
            )

        return OrderedDict(hparams)

    def set_hyperparameter(self, hyperparameter: Tuple[str, str, str], value: Any):
        """
        Set a hyperparameter. Pass in the module name, parameter name, and
        hyperparameter to set, and the value to set it to.
        """
        module = getattr(self, hyperparameter[0])
        parameter = module.get_parameter(hyperparameter[1])
        assert not ModuleParameter.is_parameter_frozen(parameter)
        setattr(parameter.parameter_range, hyperparameter[2], value)

    def randomize(self, seed: Optional[int] = None):
        """
        Randomize all parameters
        """
        parameters = [param for _, param in sorted(self.named_parameters())]

        # https://github.com/turian/torchsynth/issues/253
        assert self.batch_size == 64 or not self.synthconfig.reproducible

        if seed is not None:
            # Generate batch_size x parameter number of random values
            # Reseed the random number generator for every item in the batch
            cpu_rng = torch.Generator(device="cpu")
            new_values = []
            for i in range(self.batch_size):
                cpu_rng.manual_seed(seed * self.batch_size.numpy().item() + i)
                new_values.append(
                    torch.rand((len(parameters),), device="cpu", generator=cpu_rng)
                )

            # Move to device if necessary
            new_values = torch.stack(new_values, dim=1)
            if self.device.type != "cpu":
                new_values = new_values.pin_memory().to(self.device, non_blocking=True)

            # Set parameter data
            for i, parameter in enumerate(parameters):
                if not ModuleParameter.is_parameter_frozen(parameter):
                    parameter.data = new_values[i]
        else:
            assert not self.synthconfig.reproducible
            for parameter in parameters:
                if not ModuleParameter.is_parameter_frozen(parameter):
                    parameter.data.uniform_(0, 1)

        # Add seed to all modules
        for module in self._modules:
            self._modules[module].seed = seed

    def on_post_move_to_device(self) -> None:
        """
        LightningModule trigger after this Synth has been moved to a different device.
        Use this to update children SynthModules device settings
        """
        self.synthconfig.to(self.device)
        for module in self.modules():
            if isinstance(module, SynthModule):
                # TODO look into performance of calling to instead
                module.update_device(self.device)


class Voice(AbstractSynth):
    """
    In a synthesizer, one combination of VCO, VCA, VCF's is typically called a voice.
    """

    def __init__(self, synthconfig: Optional[SynthConfig] = None, *args, **kwargs):
        AbstractSynth.__init__(self, synthconfig=synthconfig, *args, **kwargs)

        # Register all modules as children
        self.add_synth_modules(
            [
                ("keyboard", MonophonicKeyboard),
                ("adsr_1", ADSR),
                ("adsr_2", ADSR),
                ("lfo_1", LFO),
                ("lfo_2", LFO),
                ("lfo_1_amp_adsr", ADSR),
                ("lfo_2_amp_adsr", ADSR),
                ("lfo_1_rate_adsr", ADSR),
                ("lfo_2_rate_adsr", ADSR),
                ("control_vca", ControlRateVCA),
                ("control_upsample", ControlRateUpsample),
                ("mod_matrix", ModulationMixer, {"n_input": 4, "n_output": 5}),
                ("vco_1", SineVCO),
                ("vco_2", SquareSawVCO),
                ("noise", Noise, {"seed": 13}),
                ("vca", VCA),
                ("mixer", AudioMixer, {"n_input": 3, "curves": [1.0, 1.0, 0.1]}),
            ]
        )

    def _forward(self) -> T:
        # The convention for triggering a note event is that it has
        # the same note_on_duration for both ADSRs.
        midi_f0, note_on_duration = self.keyboard()

        # ADSRs for modulating LFOs
        lfo_1_rate = self.lfo_1_rate_adsr(note_on_duration)
        lfo_2_rate = self.lfo_2_rate_adsr(note_on_duration)
        lfo_1_amp = self.lfo_1_amp_adsr(note_on_duration)
        lfo_2_amp = self.lfo_2_amp_adsr(note_on_duration)

        # Compute LFOs with envelopes
        lfo_1 = self.control_vca(self.lfo_1(lfo_1_rate), lfo_1_amp)
        lfo_2 = self.control_vca(self.lfo_2(lfo_2_rate), lfo_2_amp)

        # ADSRs for Oscillators and noise
        adsr_1 = self.adsr_1(note_on_duration)
        adsr_2 = self.adsr_2(note_on_duration)

        # Mix all modulation signals
        (vco_1_pitch, vco_1_amp, vco_2_pitch, vco_2_amp, noise_amp) = self.mod_matrix(
            adsr_1, adsr_2, lfo_1, lfo_2
        )

        # Create signal and with modulations and mix together
        vco_1_out = self.vca(
            self.vco_1(midi_f0, self.control_upsample(vco_1_pitch)),
            self.control_upsample(vco_1_amp),
        )
        vco_2_out = self.vca(
            self.vco_2(midi_f0, self.control_upsample(vco_2_pitch)),
            self.control_upsample(vco_2_amp),
        )
        noise_out = self.vca(self.noise(), self.control_upsample(noise_amp))

        return self.mixer(vco_1_out, vco_2_out, noise_out)<|MERGE_RESOLUTION|>--- conflicted
+++ resolved
@@ -181,8 +181,7 @@
                                     random way. If None (default), we just use
                                     the current module parameter settings.
         """
-<<<<<<< HEAD
-        assert batch_idx or not self.synthconfig.reproducible
+        assert not (batch_idx is None and self.synthconfig.reproducible)
         if self.synthconfig.no_grad:
             with torch.no_grad():
                 if batch_idx is not None:
@@ -192,13 +191,6 @@
             if batch_idx is not None:
                 self.randomize(seed=batch_idx)
             return self._forward(*args, **kwargs)
-=======
-        if batch_idx is not None:
-            self.randomize(seed=batch_idx)
-        else:
-            assert not self.synthconfig.reproducible
-        return self._forward(*args, **kwargs)
->>>>>>> 066ce668
 
     def test_step(self, batch, batch_idx):
         """
