--- conflicted
+++ resolved
@@ -61,26 +61,6 @@
         # Unfortunately, Final is not supported until Python 3.8
         # eps: Final[float] = 1e-6,
     ):
-<<<<<<< HEAD
-        """
-        Args:
-                batch_size (int)  : Scalar that indicates how many
-            parameter settings there are, i.e. how many different
-            sounds to generate at once. [default: 64]
-
-            sample_rate (int) : Scalar sample rate for audio generation.
-            buffer_size (float) : Duration of the output in seconds [default: 4.0]
-            control_rate (int) : Scalar sample rate for control signal generation.
-            reproducible (bool) : Reproducible results, with a
-                    small performance impact. (Default: True)
-            no_grad (bool) : Disables gradient computations. (Default: True)
-            debug (bool) : Run slow assertion tests. (Default: False, unless
-                    environment variable TORCHSYNTH_DEBUG exists.)
-            eps (float) : Epsilon to avoid log underrun and divide by
-                          zero.
-        """
-=======
->>>>>>> 78313d3c
         self.batch_size = torch.tensor(batch_size)
         self.sample_rate = torch.tensor(sample_rate)
         self.buffer_size_seconds = torch.tensor(buffer_size_seconds)
