--- conflicted
+++ resolved
@@ -560,84 +560,6 @@
 fm_vco = TorchFmVCO(midi_f0=midi_f0, mod_depth=5.0).to(device)
 fm_out = fm_vco(operator_out)
 
-<<<<<<< HEAD
-stft_plot(fm_out.detach().numpy())
-ipd.Audio(fm_out.detach().numpy(), rate=fm_vco.sample_rate.item())
-# -
-
-# #### IIR Filters
-#
-# A set of IIR filters using a SVF filter design approach are shown here, included filters are a lowpass, highpass, bandpass, and bandstop (or notch).
-#
-# IIR filters are really slow in Torch, so we're only testing with a shorter buffer
-
-# +
-from ddspdrum.torchmodule import TorchLowPassSVF, TorchHighPassSVF, TorchBandPassSVF, TorchBandStopSVF
-import torch.fft
-device="cpu"
-
-# Noise for testing
-buffer = 4096
-noise = torch.tensor(np.random.random(buffer) * 2 - 1, device=device).float()
-stft_plot(noise.cpu().numpy())
-# -
-
-# We'll create two lowpass filters with different cutoffs and filter resonance to compare. The second filter has higher resonance at the filter cutoff, this causes the filter to ring at that frequency. This can be seen in the spectrogram as a darker line at the cutoff.
-
-# +
-lpf1 = TorchLowPassSVF(cutoff=500, resonance=1.0, buffer_size=buffer).to(device)
-filtered1 = lpf1(noise)
-
-stft_plot(filtered1.cpu().detach().numpy())
-
-# +
-lpf2 = TorchLowPassSVF(cutoff=1000, resonance=10, buffer_size=buffer).to(device)
-filtered2 = lpf2(noise)
-
-stft_plot(filtered2.cpu().detach().numpy())
-# -
-
-# Error and gradients for the two lowpass filters
-
-# +
-spectrum1 = torch.abs(torch.fft.fft(filtered1))
-spectrum2 = torch.abs(torch.fft.fft(filtered2))
-
-err = torch.mean(torch.abs(spectrum1 - spectrum2))
-print(err)
-# -
-
-err.backward(retain_graph=True)
-for p in lpf1.torchparameters:
-    print(f"{p} grad1={lpf1.torchparameters[p].grad.item()} grad2={lpf2.torchparameters[p].grad.item()}")
-
-# Let's checkout some other SVF filters
-
-# +
-# Highpass
-hpf = TorchHighPassSVF(cutoff=2048, buffer_size=buffer)
-filtered = hpf(noise)
-
-stft_plot(filtered.cpu().detach().numpy())
-# -
-
-# We can also apply an envelope to the filter frequency. The mod_depth parameter determines how much effect the envelope will have on the cutoff. In this example a simple decay envelope is applied to the cutoff frequency, which has a base value of 20Hz, and has a duration of 100ms. The mod_depth is 10,000Hz, which means that as the envelope travels from 1 to 0, the cutoff will go from 10,020Hz down to 20Hz. The envelope is passed in as an extra argument to the call function on the filter.
-
-# +
-# Bandpass with envelope
-env = TorchADSR(a=0, d=0.1, s=0.0, r=0.0, buffer_size=buffer)(0.1)
-bpf = TorchBandPassSVF(cutoff=20, resonance=30, mod_depth=10000, buffer_size=buffer)
-
-filtered = bpf(noise, env)
-stft_plot(filtered.detach().numpy())
-
-# +
-# Bandstop
-bsf = TorchBandStopSVF(cutoff=2000, resonance=0.05, buffer_size=buffer)
-filtered = bsf(noise)
-
-stft_plot(filtered.detach().numpy())
-=======
 stft_plot(fm_out.cpu().detach().numpy())
 ipd.Audio(fm_out.cpu().detach().numpy(), rate=fm_vco.sample_rate.item())
 
@@ -932,6 +854,78 @@
 print("Parameters after optimization:")
 print(list(fir1.parameters()))
 print(list(fir2.parameters()))
->>>>>>> 0b0980cd
-# -
-
+# -
+
+# #### IIR Filters
+#
+# A set of IIR filters using a SVF filter design approach are shown here, included filters are a lowpass, highpass, bandpass, and bandstop (or notch).
+#
+# IIR filters are really slow in Torch, so we're only testing with a shorter buffer
+
+# +
+from ddspdrum.torchmodule import TorchLowPassSVF, TorchHighPassSVF, TorchBandPassSVF, TorchBandStopSVF
+import torch.fft
+device="cpu"
+
+# Noise for testing
+buffer = 4096
+noise = torch.tensor(np.random.random(buffer) * 2 - 1, device=device).float()
+stft_plot(noise.cpu().numpy())
+# -
+
+# We'll create two lowpass filters with different cutoffs and filter resonance to compare. The second filter has higher resonance at the filter cutoff, this causes the filter to ring at that frequency. This can be seen in the spectrogram as a darker line at the cutoff.
+
+# +
+lpf1 = TorchLowPassSVF(cutoff=500, resonance=1.0, buffer_size=buffer).to(device)
+filtered1 = lpf1(noise)
+
+stft_plot(filtered1.cpu().detach().numpy())
+
+# +
+lpf2 = TorchLowPassSVF(cutoff=1000, resonance=10, buffer_size=buffer).to(device)
+filtered2 = lpf2(noise)
+
+stft_plot(filtered2.cpu().detach().numpy())
+# -
+
+# Error and gradients for the two lowpass filters
+
+# +
+spectrum1 = torch.abs(torch.fft.fft(filtered1))
+spectrum2 = torch.abs(torch.fft.fft(filtered2))
+
+err = torch.mean(torch.abs(spectrum1 - spectrum2))
+print(err)
+# -
+
+err.backward(retain_graph=True)
+for p in lpf1.torchparameters:
+    print(f"{p} grad1={lpf1.torchparameters[p].grad.item()} grad2={lpf2.torchparameters[p].grad.item()}")
+
+# Let's checkout some other SVF filters
+
+# +
+# Highpass
+hpf = TorchHighPassSVF(cutoff=2048, buffer_size=buffer)
+filtered = hpf(noise)
+
+stft_plot(filtered.cpu().detach().numpy())
+# -
+
+# We can also apply an envelope to the filter frequency. The mod_depth parameter determines how much effect the envelope will have on the cutoff. In this example a simple decay envelope is applied to the cutoff frequency, which has a base value of 20Hz, and has a duration of 100ms. The mod_depth is 10,000Hz, which means that as the envelope travels from 1 to 0, the cutoff will go from 10,020Hz down to 20Hz. The envelope is passed in as an extra argument to the call function on the filter.
+
+# +
+# Bandpass with envelope
+env = TorchADSR(a=0, d=0.1, s=0.0, r=0.0, buffer_size=buffer)(0.1)
+bpf = TorchBandPassSVF(cutoff=20, resonance=30, mod_depth=10000, buffer_size=buffer)
+
+filtered = bpf(noise, env)
+stft_plot(filtered.detach().numpy())
+
+# +
+# Bandstop
+bsf = TorchBandStopSVF(cutoff=2000, resonance=0.05, buffer_size=buffer)
+filtered = bsf(noise)
+
+stft_plot(filtered.detach().numpy())
+# -