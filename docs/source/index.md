```{eval-rst}
.. torchsynth documentation master file, created by
   sphinx-quickstart on Tue Mar  9 01:30:39 2021.
   You can adapt this file completely to your liking, but it should at least
   contain the root `toctree` directive.
```


# torchsynth documentation

<div align="center">

The fastest synth in the universe.

<img width="450px" src="_static/images/logo-with-caption.jpg">

</div>

<hr>

torchsynth is based upon traditional modular synthesis written in
pytorch. It is GPU-optional and differentiable.

Most synthesizers are fast in terms of latency. torchsynth is fast
in terms of throughput. It synthesizes audio 16200x faster than
realtime (714MHz) on a single GPU. This is of particular interest
to audio ML researchers seeking large training corpora.

<<<<<<< HEAD
If you'd like to hear torchsynth, check out synth1K1, a dataset of 
1024 4-second sounds rendered from the {class}`~torchsynth.synth.Voice`
synthesizer.

<iframe width="100%" height="166" scrolling="no" frameborder="no" allow="autoplay" 
src="https://w.soundcloud.com/player/?url=https%3A//api.soundcloud.com/tracks/1035755485&color=%23792ee5&auto_play=false&hide_related=false&show_comments=true&show_user=true&show_reposts=false&show_teaser=true"></iframe><div style="font-size: 10px; color: #cccccc;line-break: anywhere;word-break: normal;overflow: hidden;white-space: nowrap;text-overflow: ellipsis; font-family: Interstate,Lucida Grande,Lucida Sans Unicode,Lucida Sans,Garuda,Verdana,Tahoma,sans-serif;font-weight: 100;"><a href="https://soundcloud.com/user-357924775" title="torchsynth" target="_blank" style="color: #cccccc; text-decoration: none;">torchsynth</a> · <a href="https://soundcloud.com/user-357924775/synth1k1" title="Synth1K1" target="_blank" style="color: #cccccc; text-decoration: none;">Synth1K1</a></div>

All the individual sound files and code to generate synth1K1 are available in a 
git repo: https://github.com/torchsynth/synth1K1 
=======
Additionally, all synthesized audio is returned with the underlying
latent parameters used for generating the corresponding audio. This
is useful for multi-modal training regimes.
>>>>>>> af0d598c

```{toctree}
---
maxdepth: 1
name: getting_started
caption: Getting started
---
getting-started/installation
getting-started/quickstart
getting-started/detailed-walkthrough
```


```{toctree}
---
maxdepth: 1
name: performance
caption: Performance
---
performance/batch-processing
performance/multi-gpu
```

```{toctree}
---
maxdepth: 1
name: modular_design
caption: Modular Design
---
modular-design/modular-principles
modular-design/new-synths
```


```{toctree}
---
maxdepth: 1
name: reproducibility
caption: Reproducibility
---
reproducibility/reproducibility
reproducibility/synth1B1
```


```{toctree}
---
maxdepth: 1
name: contributing
caption: Contributing
---
contributing/contributing
```


```{toctree}
---
maxdepth: 3
name: modules
caption: API
---
api/config
api/module
api/parameter
api/signal
api/synth
api/util
```


```{toctree}
---
maxdepth: 1
name: docmap
caption: INDICES AND TABLES
---
genindex
search
```<|MERGE_RESOLUTION|>--- conflicted
+++ resolved
@@ -26,7 +26,10 @@
 realtime (714MHz) on a single GPU. This is of particular interest
 to audio ML researchers seeking large training corpora.
 
-<<<<<<< HEAD
+Additionally, all synthesized audio is returned with the underlying
+latent parameters used for generating the corresponding audio. This
+is useful for multi-modal training regimes.
+
 If you'd like to hear torchsynth, check out synth1K1, a dataset of 
 1024 4-second sounds rendered from the {class}`~torchsynth.synth.Voice`
 synthesizer.
@@ -36,11 +39,7 @@
 
 All the individual sound files and code to generate synth1K1 are available in a 
 git repo: https://github.com/torchsynth/synth1K1 
-=======
-Additionally, all synthesized audio is returned with the underlying
-latent parameters used for generating the corresponding audio. This
-is useful for multi-modal training regimes.
->>>>>>> af0d598c
+
 
 ```{toctree}
 ---
